import socket
import json
import time
import logging
import select
import threading
from threads.managed_thread import ManagedThread

# Configure logging for better debugging
logging.basicConfig(level=logging.INFO, format="%(asctime)s [%(levelname)s] %(message)s")

<<<<<<< HEAD
class UbpThread(ManagedThread):
=======

class UdpThread(ManagedThread):
>>>>>>> c71a791b
    """
    Singleton UDP listener thread for receiving and processing NMMiner data.
    This class continuously listens for UDP packets, parses JSON data,
    and maintains a mapping of miner statuses.
    """
    _instance = None
    _lock = threading.Lock()  # Lock to ensure thread safety in instance creation
    sock = None

    def __new__(cls, *args, **kwargs):
        """Ensure only one instance is created."""
        with cls._lock:
            if cls._instance is None:
                cls._instance = super(UbpThread, cls).__new__(cls)
                cls._instance._initialized = False  # Flag to check initialization
        return cls._instance

<<<<<<< HEAD
    def __init__(self, name="UbpThread", ip="0.0.0.0", port=12345, update_seconds=0.5):
        """Initializes the UDP listener thread."""
        if self._initialized:
            return  # Prevent re-initialization if already initialized
=======
    def __init__(self, name="UdpThread", ip="0.0.0.0", port=12345, update_seconds=0.5):
        """
        Initializes the UDP listener thread.
>>>>>>> c71a791b

        super().__init__(name=name, update_seconds=update_seconds)

        self.lock = threading.Lock()  # Lock for thread-safe updates
        self.nmminer_map = {}  # Dictionary to store miner data

        # Socket initialization (only once per singleton instance)
        self.sock = socket.socket(socket.AF_INET, socket.SOCK_DGRAM)
        self.sock.settimeout(5)  # Set timeout for socket operations

        try:
            self.sock.bind((ip, port))
            logging.info(f"{self.get_thread_name()} Listening on {ip}:{port}")
        except socket.error as e:
            logging.error(f"{self.get_thread_name()} Error binding socket to {ip}:{port}. Error: {e}")
            raise
        except Exception as e:
            logging.exception(f"{self.get_thread_name()} Unexpected error while setting up the socket: {e}")
            raise

        self._initialized = True  # Mark as initialized

    def get_miner_map(self):
        """Retrieves the current miner data map."""
        with self.lock:
            return self.nmminer_map.copy()

    def run(self):
        """Main loop of the thread. Listens for UDP messages and processes data."""
        logging.info("{self.get_thread_name()} Starting UDP listener...")

        while not self.should_stop():
            try:
                if self.needs_update():
                    self.receive_data()
                else:
                    time.sleep(0.1)  # Prevent excessive CPU usage
            except Exception as e:
                logging.exception(f"{self.get_thread_name()} Unexpected error in run loop: {e}")

    def receive_data(self):
        """Listens for incoming UDP data, parses JSON, and updates nmminer_map."""
        if self.sock is None or self.sock.fileno() == -1:
            logging.debug("{self.get_thread_name()} UDP socket has been closed and unable to receive data.")
            return

        ready = select.select([self.sock], [], [], 0.1)  # Check with a timeout
        if ready[0]:
            data, _ = self.sock.recvfrom(1024)  # Receive up to 1024 bytes
            self.process_data(data)
        else:
            logging.debug("{self.get_thread_name()} No data received this cycle.")  # Debug-level message when no data is received

    def process_data(self, data):
        """
        Parses incoming JSON data and updates the miner map.

        :param data: Raw UDP data received from the socket.
        """
        try:
            json_data = json.loads(data.decode('utf-8'))  # Ensure proper decoding
            ip = json_data.get("ip")

            if not ip:
                logging.warning(f"{self.get_thread_name()} Received JSON without 'ip' field: {json_data}")
                return

            json_data["UpdateTime"] = time.strftime("%Y-%m-%d %H:%M:%S", time.localtime())

            with self.lock:
                self.nmminer_map[ip] = json_data  # Store miner data by IP

            logging.debug(f"{self.get_thread_name()} Updated miner data for IP: {ip}")

        except json.JSONDecodeError as e:
            logging.error(f"{self.get_thread_name()} Failed to decode JSON: {data}, Error: {e}", exc_info=True)
        except Exception as e:
            logging.exception(f"{self.get_thread_name()} Unexpected error in JSON processing: {e}")

    def stop(self):
        """Stops the thread and closes the socket."""
        super().stop()  # Gracefully stop the thread
        if self.sock:
            self.sock.close()  # Close socket to free the port
            self.sock = None  # Avoid trying to use this closed socket again
            logging.info("{self.get_thread_name()} Socket closed and thread stopped.")


# Usage Example:
if __name__ == "__main__":
<<<<<<< HEAD
    udp_thread_1 = UbpThread(port=12345, update_seconds=1)
    udp_thread_2 = UbpThread()  # This should return the same instance

    print(f"Both instances are the same: {udp_thread_1 is udp_thread_2}")  # Should print True

=======
    udp_thread = UdpThread(port=12345, update_seconds=1)  # Start listening
>>>>>>> c71a791b
    time.sleep(10)  # Let it run for a while
    udp_thread_1.stop()  # Stop the listener<|MERGE_RESOLUTION|>--- conflicted
+++ resolved
@@ -9,12 +9,8 @@
 # Configure logging for better debugging
 logging.basicConfig(level=logging.INFO, format="%(asctime)s [%(levelname)s] %(message)s")
 
-<<<<<<< HEAD
+
 class UbpThread(ManagedThread):
-=======
-
-class UdpThread(ManagedThread):
->>>>>>> c71a791b
     """
     Singleton UDP listener thread for receiving and processing NMMiner data.
     This class continuously listens for UDP packets, parses JSON data,
@@ -32,17 +28,11 @@
                 cls._instance._initialized = False  # Flag to check initialization
         return cls._instance
 
-<<<<<<< HEAD
+
     def __init__(self, name="UbpThread", ip="0.0.0.0", port=12345, update_seconds=0.5):
         """Initializes the UDP listener thread."""
         if self._initialized:
             return  # Prevent re-initialization if already initialized
-=======
-    def __init__(self, name="UdpThread", ip="0.0.0.0", port=12345, update_seconds=0.5):
-        """
-        Initializes the UDP listener thread.
->>>>>>> c71a791b
-
         super().__init__(name=name, update_seconds=update_seconds)
 
         self.lock = threading.Lock()  # Lock for thread-safe updates
@@ -132,14 +122,11 @@
 
 # Usage Example:
 if __name__ == "__main__":
-<<<<<<< HEAD
     udp_thread_1 = UbpThread(port=12345, update_seconds=1)
     udp_thread_2 = UbpThread()  # This should return the same instance
 
     print(f"Both instances are the same: {udp_thread_1 is udp_thread_2}")  # Should print True
 
-=======
-    udp_thread = UdpThread(port=12345, update_seconds=1)  # Start listening
->>>>>>> c71a791b
+
     time.sleep(10)  # Let it run for a while
     udp_thread_1.stop()  # Stop the listener